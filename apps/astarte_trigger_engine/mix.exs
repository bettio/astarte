--- conflicted
+++ resolved
@@ -22,11 +22,7 @@
   def project do
     [
       app: :astarte_trigger_engine,
-<<<<<<< HEAD
       version: "0.11.0-dev",
-=======
-      version: "0.10.0-rc.0",
->>>>>>> a71bd24d
       elixir: "~> 1.6",
       elixirc_paths: elixirc_paths(Mix.env()),
       build_embedded: Mix.env() == :prod,
