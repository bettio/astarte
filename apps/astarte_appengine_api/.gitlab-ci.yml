--- conflicted
+++ resolved
@@ -4,57 +4,13 @@
 
 variables:
     APPLICATION_NAME: astarte_appengine_api
-<<<<<<< HEAD
-    CASSANDRA_CLUSTER_NAME: astartetest
-    DOCKER_VERNEMQ_USER_AUTOTEST: 'autotest'
-
-mix:test-ci:
-    image: elixir:1.8.1
-    services:
-        - cassandra:3.11.4
-        - rabbitmq:3.7.15
-    stage: build
-    script:
-        - export MIX_ENV=test
-        - mix deps.get
-        - mix deps.compile
-        - mix compile
-        - mix coveralls --exclude cassandra_only
-        - mix format --check-formatted
-    except:
-        - branches@Astarte-NG/astarte_appengine_api
-
-mix:build:
-    image: elixir:1.8.1
-    services:
-        - cassandra:3.11.4
-        - rabbitmq:3.7.15
-    stage: build
-    script:
-        - export MIX_ENV=test
-        - mix deps.get
-        - mix deps.compile
-        - mix compile
-        - mix coveralls --exclude cassandra_only
-        - export MIX_ENV=dev
-        - mix release
-    only:
-        - master@Astarte-NG/astarte_appengine_api
-
-mix:release-build:
-    image: elixir:1.8.1
-    services:
-        - cassandra:3.11.4
-        - rabbitmq:3.7.15
-    stage: build
-=======
 
 mix:test-coverage:
     stage: test
-    image: elixir:1.6.5
+    image: elixir:1.8.1
     services:
-        - cassandra:3.11.4
-        - rabbitmq:3.7.15
+        - cassandra:3.11.5
+        - rabbitmq:3.7.21
     cache:
         key: "$CI_COMMIT_REF_SLUG"
         paths:
@@ -64,7 +20,6 @@
         - mix local.hex --force
         - mix local.rebar
         - mix deps.get
->>>>>>> f66cd014
     script:
         - mix coveralls
 
