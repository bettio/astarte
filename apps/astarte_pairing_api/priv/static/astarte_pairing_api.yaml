--- conflicted
+++ resolved
@@ -13,11 +13,7 @@
           instance, it is most likely `https://<your host>/pairing`.
 info:
   description: 'Control device registration, authentication an authorization'
-<<<<<<< HEAD
   version: 0.11.0-dev
-=======
-  version: 0.10.2
->>>>>>> 25e5c7ec
   title: Astarte Pairing API
   contact:
     email: info@ispirata.com
